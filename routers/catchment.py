from fastapi import APIRouter, Depends, UploadFile, File, HTTPException, Response, Request
from sqlalchemy.orm import Session
from core.auth import get_current_user
from db.session import get_db, Base, engine
from fastapi.responses import StreamingResponse, JSONResponse
from models.csvfile import CSVFile
import pandas as pd
import io
import os
import json
import http.client
from urllib.parse import urlencode
import logging
from typing import Optional
from datetime import datetime
from dotenv import load_dotenv
<<<<<<< HEAD
from concurrent.futures import ThreadPoolExecutor, as_completed
=======
from core.limiter import limiter
>>>>>>> 1a86a23a

load_dotenv()

# Ensure the csv_files and csv_rows tables exist
Base.metadata.create_all(bind=engine)

# Logger setup
logger = logging.getLogger(__name__)
handler = logging.StreamHandler()
formatter = logging.Formatter('[%(asctime)s] %(levelname)s %(name)s: %(message)s', datefmt='%Y-%m-%d %H:%M:%S')
handler.setFormatter(formatter)
logger.addHandler(handler)
logger.setLevel(logging.INFO)

class LeptonMapsClient:
    HOST = "api.leptonmaps.com"
    PATH = "/v1/geojson/catchment"

    def __init__(self, api_key: str):
        self.headers = {
            "x-api-key": api_key,
            "Accept": "application/json"
        }
        self.conn = http.client.HTTPSConnection(self.HOST)

    def get_catchment_geojson(self, latitude: float, longitude: float, catchment_type: str = "DRIVE_DISTANCE", accuracy_time_based: str = "HIGH", drive_distance: int = 500, drive_time: Optional[int] = None, departure_time: Optional[str] = None) -> dict:
        params = {
            "latitude": latitude,
            "longitude": longitude,
            "catchment_type": catchment_type,
            "accuracy_time_based": accuracy_time_based,
            "drive_distance": drive_distance
        }
        if drive_time is not None:
            params["drive_time"] = drive_time
        if departure_time is not None:
            params["departure_time"] = departure_time
        query_string = urlencode(params)
        full_path = f"{self.PATH}?{query_string}"
        logger.info(f"Requesting catchment: {full_path}")
        try:
            self.conn.request("GET", full_path, headers=self.headers)
            resp = self.conn.getresponse()
            body = resp.read()
<<<<<<< HEAD
            if resp.status == 402:
                logger.error("HTTP 402: Not enough credits on Lepton Maps API")
                raise http.client.HTTPException("Lepton Maps API: Not enough credits (HTTP 402). Please check your API quota or upgrade your plan.")
            if resp.status != 200:
                logger.error(f"HTTP {resp.status}: {body.decode()}")
                raise http.client.HTTPException(f"Unexpected status {resp.status}: {body.decode()}")
=======
            body_text = body.decode()
            if resp.status == 401:
                logger.error("HTTP 401: Unauthorized - Lepton Maps API key is invalid or expired")
                raise HTTPException(status_code=401, detail="Lepton Maps API: Unauthorized (HTTP 401). Your API key is invalid or expired.")
            if resp.status == 403:
                logger.error("HTTP 403: Forbidden - Lepton Maps API key is not allowed")
                raise HTTPException(status_code=403, detail="Lepton Maps API: Forbidden (HTTP 403). Your API key does not have access.")
            if resp.status == 402:
                logger.error("HTTP 402: Not enough credits on Lepton Maps API")
                raise HTTPException(status_code=402, detail="Lepton Maps API: Not enough credits (HTTP 402). Please check your API quota or upgrade your plan.")
            if resp.status != 200:
                logger.error(f"HTTP {resp.status}: {body_text}")
                raise HTTPException(status_code=resp.status, detail=f"Lepton Maps API: Unexpected status {resp.status}: {body_text}")
>>>>>>> 1a86a23a
            geojson = json.loads(body)
            logger.info("Successfully fetched catchment GeoJSON")
            return geojson
        except Exception as e:
            logger.exception("Failed to fetch catchment")
            raise

    def extract_polygon_geojson(self, geojson: dict) -> dict:
        features = geojson.get("features", [])
        if not features:
            raise ValueError("No features found in GeoJSON response")
        geom = features[0].get("geometry", {})
        coords = geom.get("coordinates")
        if not coords or not isinstance(coords, list):
            raise ValueError("Invalid or missing coordinates in geometry")
        outer_ring = coords[0]
        polygon_coordinates = [(lat, lon) for lon, lat in outer_ring]
        geojson_polygon = {
            "type": "FeatureCollection",
            "features": [
                {
                    "type": "Feature",
                    "geometry": {
                        "type": "Polygon",
                        "coordinates": [polygon_coordinates]
                    },
                    "properties": {}
                }
            ]
        }
        return geojson_polygon

router = APIRouter(prefix="/catchment", tags=["catchment"])

@router.get("/sample-csv")
def get_sample_csv():
    output = io.StringIO()
    SAMPLE_CSV_ROW = {
    'seller_id': ['sample_seller'],
    'provider_id': ['sample_provider'],
    'lat': [28.6139],
    'long': [77.2090]}
    sample_df = pd.DataFrame(SAMPLE_CSV_ROW)
    sample_df.to_csv(output, index=False)
    output.seek(0)
    return Response(content=output.getvalue(), media_type="text/csv", headers={"Content-Disposition": "attachment; filename=sample_catchment.csv"})

@router.post("/bulk")
@limiter.limit("10/minute")
async def bulk_process_catchments(request: Request, file: UploadFile = File(...), current_user: dict = Depends(get_current_user), db: Session = Depends(get_db)):
    if not file.filename.endswith('.csv'):
        raise HTTPException(status_code=400, detail="File must be a CSV")
    try:
        content = await file.read()
        if not content:
            raise HTTPException(status_code=400, detail="CSV file is empty.")
        username = current_user.get('username')
        user_id = current_user.get('user_id') if 'user_id' in current_user else None
        df = pd.read_csv(io.StringIO(content.decode('utf-8')))
        required_columns = {'seller_id', 'provider_id', 'lat', 'long'}
        missing_columns = required_columns - set(df.columns)
        if missing_columns:
            raise HTTPException(status_code=400, detail=f"Missing required columns: {', '.join(missing_columns)}")
        errors = []
        geojson_results = [None] * len(df)
        api_key = os.environ.get("LEPTON_API_KEY")
        if not api_key:
            raise HTTPException(status_code=500, detail="Lepton Maps API key not set in environment variable LEPTON_API_KEY")

        def process_row(idx, row):
            row_errors = []
            seller_id = row['seller_id']
            provider_id = row['provider_id']
            try:
                lat = float(row['lat'])
                if not (-90 <= lat <= 90):
                    row_errors.append(f"lat must be between -90 and 90.")
            except Exception:
                row_errors.append(f"lat must be a valid float.")
                lat = None
            try:
                lon = float(row['long'])
                if not (-180 <= lon <= 180):
                    row_errors.append(f"long must be between -180 and 180.")
            except Exception:
                row_errors.append(f"long must be a valid float.")
                lon = None
            if not isinstance(seller_id, str) or not seller_id:
                row_errors.append("seller_id must be a non-empty string.")
            if not isinstance(provider_id, str) or not provider_id:
                row_errors.append("provider_id must be a non-empty string.")
            geojson_str = '{}'
            if not row_errors and lat is not None and lon is not None:
                try:
                    client = LeptonMapsClient(api_key=api_key)  # create a new client per thread
                    geojson = client.get_catchment_geojson(latitude=lat, longitude=lon)
                    polygon_geojson = client.extract_polygon_geojson(geojson)
                    geojson_str = json.dumps(polygon_geojson)
                except Exception as e:
                    logger.error(f"GeoJSON error for row {idx+1}: {str(e)}")
                    row_errors.append(f"GeoJSON error: {str(e)}")
            return idx, geojson_str, row_errors

        # Use ThreadPoolExecutor for parallel processing
        with ThreadPoolExecutor(max_workers=8) as executor:
            futures = [executor.submit(process_row, idx, row) for idx, row in df.iterrows()]
            for future in as_completed(futures):
                idx, geojson_str, row_errors = future.result()
                geojson_results[idx] = geojson_str
                if row_errors:
                    errors.append(f"Row {idx+1}: {'; '.join(row_errors)}")

        if errors:
            raise HTTPException(status_code=400, detail="; ".join(errors))
        df['geojson'] = geojson_results
        output = io.StringIO()
        df.to_csv(output, index=False)
        output.seek(0)
        processed_content = output.getvalue().encode('utf-8')
        new_csv = CSVFile(filename=file.filename, file_content=processed_content, username=username, user_id=user_id)
        db.add(new_csv)
        db.commit()
        response = StreamingResponse(
            io.BytesIO(processed_content),
            media_type="text/csv",
            headers={"Content-Disposition": f"attachment; filename=catchment_results_{datetime.now().strftime('%Y%m%d_%H%M%S')}.csv"}
        )
        return response
    except pd.errors.EmptyDataError:
        raise HTTPException(status_code=400, detail="CSV file is empty or invalid")
    except pd.errors.ParserError as e:
        raise HTTPException(status_code=400, detail=f"Error parsing CSV: {str(e)}")
    except Exception as e:
        logger.error(f"Error processing file: {str(e)}")
        error_message = f"Error processing file: {str(e)}"
        if 'errors' in locals() and errors:
            error_message += f"; Row errors: {'; '.join(errors)}"
        raise HTTPException(status_code=500, detail=error_message)

@router.get("/csv/{csv_id}")
def get_csv_file(csv_id: int, db: Session = Depends(get_db), current_user: dict = Depends(get_current_user)):
    csv_file = db.query(CSVFile).filter(CSVFile.id == csv_id).first()
    if not csv_file:
        raise HTTPException(status_code=404, detail="CSV file not found")
    return Response(
        content=csv_file.file_content,
        media_type="text/csv",
        headers={"Content-Disposition": f"attachment; filename={csv_file.filename}"}
    )

@router.get("/csvs")
def list_csvs(db: Session = Depends(get_db), current_user: dict = Depends(get_current_user)):
    csvs = db.query(CSVFile).filter(CSVFile.user_id == current_user.get('user_id')).all()
    result = [
        {
            "id": csv.id,
            "filename": csv.filename,
            "username": csv.username,
            "user_id": csv.user_id,
            "created_at": csv.created_at.isoformat() if csv.created_at else None
        }
        for csv in csvs
    ]
    return JSONResponse(content=result) <|MERGE_RESOLUTION|>--- conflicted
+++ resolved
@@ -14,11 +14,8 @@
 from typing import Optional
 from datetime import datetime
 from dotenv import load_dotenv
-<<<<<<< HEAD
 from concurrent.futures import ThreadPoolExecutor, as_completed
-=======
 from core.limiter import limiter
->>>>>>> 1a86a23a
 
 load_dotenv()
 
@@ -63,14 +60,6 @@
             self.conn.request("GET", full_path, headers=self.headers)
             resp = self.conn.getresponse()
             body = resp.read()
-<<<<<<< HEAD
-            if resp.status == 402:
-                logger.error("HTTP 402: Not enough credits on Lepton Maps API")
-                raise http.client.HTTPException("Lepton Maps API: Not enough credits (HTTP 402). Please check your API quota or upgrade your plan.")
-            if resp.status != 200:
-                logger.error(f"HTTP {resp.status}: {body.decode()}")
-                raise http.client.HTTPException(f"Unexpected status {resp.status}: {body.decode()}")
-=======
             body_text = body.decode()
             if resp.status == 401:
                 logger.error("HTTP 401: Unauthorized - Lepton Maps API key is invalid or expired")
@@ -84,7 +73,6 @@
             if resp.status != 200:
                 logger.error(f"HTTP {resp.status}: {body_text}")
                 raise HTTPException(status_code=resp.status, detail=f"Lepton Maps API: Unexpected status {resp.status}: {body_text}")
->>>>>>> 1a86a23a
             geojson = json.loads(body)
             logger.info("Successfully fetched catchment GeoJSON")
             return geojson
