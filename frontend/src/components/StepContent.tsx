import React, { useEffect, useState } from "react";
import { Button, Upload, Progress, message, Typography, Spin } from "antd";
import {
  DownloadOutlined,
  UploadOutlined,
  FileTextOutlined,
} from "@ant-design/icons";
import type { UploadFile, UploadProps } from "antd";
import { useAuth } from "../contexts/AuthContext";
import {
  StepCard,
  InstructionList,
  InstructionListItem,
  UploadSection,
} from "./StyledComponents";
import axios from "axios";

const { Title, Paragraph } = Typography;

interface StepContentProps {
  currentStep: number;
  onSignInClick: () => void;
  setCurrentStep: React.Dispatch<React.SetStateAction<number>>;
}

const StepContent: React.FC<StepContentProps> = ({
  currentStep,
  onSignInClick,
  setCurrentStep,
}) => {
  const { isAuthenticated, token, logout } = useAuth();
  const [uploadProgress, setUploadProgress] = useState(0);
  const [fileList, setFileList] = useState<UploadFile[]>([]);
  const [uploading, setUploading] = useState(false);
  const [next, setNext] = useState(false);
  const [result, setResult] = useState("");
  const [id, setId] = useState(null);
  let interval: NodeJS.Timeout;

  const apiUrl = import.meta.env.VITE_API_BASE_URL;
  useEffect(() => {
    setNext(false);
    setUploading(false);
    setFileList([]);
  }, []);

  const onNextClick = () => {
    setCurrentStep(3);
    test(id);
  };
  const handleDownloadCSV = async () => {
    try {
      const response = await axios.get(`${apiUrl}/catchment/sample-csv`, {
        responseType: "blob",
      });

      const url = window.URL.createObjectURL(new Blob([response.data]));
      const link = document.createElement("a");
      link.href = url;
      link.setAttribute("download", "sample.csv"); // optional custom name
      document.body.appendChild(link);
      link.click();
      link.remove();

      message.success({
        content: "CSV file downloaded successfully!",
        duration: 2,
      });
    } catch (error) {
      if (error.response && error.response.status === 401) {
        message.error({
          content: "Session expired. Please log in again.",
          duration: 4,
        });
        logout();
      } else {
        console.error("Download failed", error);
      }
    }
  };

  const onDownloadSCV = async () => {
    try {
      const response = await axios.get(
        `${apiUrl}/catchment/csv/${id}`,

        {
          headers: {
            responseType: "blob",
            Authorization: `Bearer ${token}`,
          },
        }
      );

      const url = window.URL.createObjectURL(new Blob([response.data]));
      const link = document.createElement("a");
      link.href = url;
      link.setAttribute("download", "sample.csv");
      document.body.appendChild(link);
      link.click();
      link.remove();

      message.success({
        content: "CSV file downloaded successfully!",
        duration: 2,
      });
    } catch (error) {
      if (error.response && error.response.status === 401) {
        message.error({
          content: "Session expired. Please log in again.",
          duration: 4,
        });
        logout();
      } else {
        message.error({
          content: "Download failed",
          duration: 4,
        });
      }
    }
  };

  const uploadProps: UploadProps = {
    name: "file",
    accept: ".csv",
    fileList,
    beforeUpload: async (file) => {
      if (!isAuthenticated) {
        message.error({
          content: "Please sign in to upload files",
          duration: 4,
        });
        return false;
      }

      const isCsv =
        file.type === "text/csv" || file.name.toLowerCase().endsWith(".csv");
      if (!isCsv) {
        message.error({
          content: "You can only upload CSV files!",
          duration: 4,
        });
        return false;
      }

      // Read the file content to validate structure
      const fileText = await new Promise<string>((resolve, reject) => {
        const reader = new FileReader();
        reader.onload = () => resolve(reader.result as string);
        reader.onerror = () => reject("Error reading file");
        reader.readAsText(file);
      });

      const lines = fileText
        .split(/\r\n|\n/)
        .filter((line) => line.trim() !== "");

      // Basic CSV format check (at least 1 header + 1 data row)
      if (lines.length < 2) {
        message.error({
          content: "CSV must have a header and at least one data row.",
          duration: 4,
        });
        return false;
      }

      setFileList([file]);
      // Simulate upload progress
      setUploading(true);
      setUploadProgress(0);

      const formData = new FormData();

      formData.append("file", file);
      try {
        const response = await axios.post(
          `${apiUrl}/catchment/bulk`,
          formData,
          {
            headers: {
              "Content-Type": "multipart/form-data",
              Authorization: `Bearer ${token}`,
            },
            onUploadProgress: (progressEvent) => {
              const percent = Math.round(
                (progressEvent.loaded * 100) / 1
                // (progressEvent.loaded * 100) / (progressEvent.total || 1)
              );
              setUploadProgress(percent);
            },
          }
        );

        if (response) {
          message.success({
            content: "File uploaded successfully!",
            duration: 2,
          });
          const id = response?.data?.csv_id;
          setId(id);
          setResult("pending");
          setNext(true);
        }
      } catch (error: any) {
        setUploadProgress(0);
        if (error.response?.status === 401) {
          message.error({
            content: "Session expired. Please log in again.",
            duration: 4,
          });
          logout();
        } else {
          message.error({
            content: error?.response?.data?.detail,
            duration: 8,
          });
        }
      }

      return false; // prevent default upload
    },
    onRemove: () => {
      setUploadProgress(0);
      setUploading(false);
      setFileList([]);
    },
  };

  const test = async (id: string) => {
    const fetchStatus = async () => {
      try {
        const response = await axios.get(
          `${apiUrl}/catchment/csv-status/${id}`,
          {
            headers: {
              Authorization: `Bearer ${token}`,
            },
          }
        );
        const status = response.data.status?.toLowerCase();

        if (status === "done" || status === "complete") {
          setResult("done");
          clearInterval(interval);
          message.success({
            content: "CSV Processed successfully!",
            duration: 2,
          });
        } else if (status === "failed" || status === "fail") {
          clearInterval(interval);
          if (response?.data?.error) {
            message.error({
              content: response?.data?.error,
              duration: 8,
            });
          } else {
            message.error({
              content: "Something went wrong!",
              duration: 2,
            });
          }

<<<<<<< HEAD
          setResult("fail");
=======
          setResult("failed");
>>>>>>> 7a32b2f2
        }
      } catch (error) {
        if (error.response && error.response.status === 401) {
          message.error({
            content: "Session expired. Please log in again.",
            duration: 2,
          });
          logout();
        } else {
          message.error({
            content: "Facing some issue while fetching file status",
            duration: 4,
          });
          setResult("fail");
          clearInterval(interval);
        }
      }
    };

    // Initial call
    fetchStatus();

    // Poll every 5 seconds
    const interval = setInterval(fetchStatus, 5000);

    // Cleanup on unmount
    return () => clearInterval(interval);
  };

  const renderStepContent = () => {
    switch (currentStep) {
      case 0:
        return (
          <StepCard title="Instructions" extra={<FileTextOutlined />}>
            <Paragraph>Welcome to the ONDC Polygon Service</Paragraph>
            <InstructionList>
              <InstructionListItem title="Step 1: Generate Token">
                Submit a token generation request by filling out the form. Once
                your request is approved, a token will be issued to you. You can
                access the form by clicking the "Generate Token" button at the
                top of the page.
                <br />
                Use the token sent to your email to log in. This token acts as
                your access credential for the tool.
              </InstructionListItem>

              <InstructionListItem title="Step 2:Download Sample CSV">
                Download the sample CSV template provided. This template will
                guide you in formatting your data correctly before uploading.
                <br />
              </InstructionListItem>

              <InstructionListItem title="Step 3: Upload CSV File">
                Fill in your data following the structure and field requirements
                shown in the sample CSV. Ensure the format matches exactly to
                avoid processing errors.
                <br />
                Go to Step 3 in the tool interface and upload your completed CSV
                file. Once uploaded, click the "Next" button to begin
              </InstructionListItem>

              <InstructionListItem title="Step 4: Download Processed File">
                After the file is processed in Step 4, a final CSV file will be
                generated. You can then download this file for your records or
                further use.
                <br />
                Use the provided GeoJSON data to update the serviceable regions
                in your store catalog accordingly.
              </InstructionListItem>
            </InstructionList>
            {!isAuthenticated && (
              <div style={{ textAlign: "center", marginTop: "24px" }}>
                <Button
                  type="primary"
                  size="large"
                  onClick={onSignInClick}
                  style={{
                    background:
                      "linear-gradient(90deg, #1c75bc, #4aa1e0 51%, #1c75bc) var(--x, 100%) / 200%",
                    color: "#fff",
                  }}
                >
                  Sign In to Continue
                </Button>
              </div>
            )}
          </StepCard>
        );

      case 1:
        return (
          <StepCard title="Download CSV Template" extra={<DownloadOutlined />}>
            <>
              <Paragraph>
                Download the CSV template to understand the required data
                format. This template includes sample data and column headers.
              </Paragraph>
              <Paragraph>
                <ul className="list-disc pl-6 space-y-2 text-gray-700 text-sm">
                  <li>
                    <strong>SNP ID:</strong> Unique ID of the BPP in the message
                    context.
                  </li>
                  <li>
                    <strong>Provider ID:</strong> Unique identifier for a
                    provider.
                  </li>
                  <li>
                    <strong>Location ID:</strong> ID for a specific provider
                    location.
                  </li>
                  <li>
                    <strong>Location GPS:</strong> GPS coordinates of the
                    provider's location in Latitude and longitude .
                    <code className="bg-gray-100 px-1 rounded">"lat,long"</code>{" "}
                    format (e.g.,{" "}
                    <code className="bg-gray-100 px-1 rounded">
                      "28.6139,77.2090"
                    </code>
                    ).
                  </li>

                  <li>
                    <strong>Drive Distance:</strong> Value in meters – Drive
                    distance for catchment.
                  </li>
                  <li>
                    <strong>Drive Time:</strong> Value in minutes – Drive time
                    for catchment.
                  </li>
                </ul>
              </Paragraph>
              <div style={{ textAlign: "center", marginTop: "24px" }}>
                <Button
                  type="primary"
                  size="large"
                  icon={<DownloadOutlined />}
                  onClick={handleDownloadCSV}
                  style={{
                    background:
                      "linear-gradient(90deg, #1c75bc, #4aa1e0 51%, #1c75bc) var(--x, 100%) / 200%",
                    color: "#fff",
                  }}
                >
                  Download Sample CSV
                </Button>
              </div>
            </>
          </StepCard>
        );

      case 2:
        return (
          <StepCard title="Upload Your CSV File" extra={<UploadOutlined />}>
            {isAuthenticated ? (
              <>
                <Paragraph>
                  Upload your prepared CSV file. Make sure it follows the format
                  from the downloaded template.
                </Paragraph>
                <UploadSection>
                  <Upload.Dragger
                    {...uploadProps}
                    maxCount={1}
                    multiple={false}
                    showUploadList={{ showRemoveIcon: true }}
                  >
                    <p className="ant-upload-drag-icon">
                      <UploadOutlined
                        style={{ fontSize: "48px", color: "#1890ff" }}
                      />
                    </p>
                    <p className="ant-upload-text">
                      Click or drag CSV file to this area to upload
                    </p>
                    <p className="ant-upload-hint">
                      Only CSV files are supported. Maximum file size: 10MB
                    </p>
                  </Upload.Dragger>
                </UploadSection>
                {uploading && (
                  <div style={{ marginTop: "24px" }}>
                    <Progress
                      percent={uploadProgress}
                      status={uploadProgress === 100 ? "success" : "active"}
                    />
                  </div>
                )}
                {next && (
                  <div className="flex items-baseline justify-end mt-2">
                    <Button
                      type="primary"
                      onClick={onNextClick}
                      style={{
                        background:
                          "linear-gradient(90deg, #1c75bc, #4aa1e0 51%, #1c75bc) var(--x, 100%) / 200%",
                        color: "#fff",
                      }}
                    >
                      Next
                    </Button>
                  </div>
                )}
              </>
            ) : (
              <div style={{ textAlign: "center", padding: "40px" }}>
                <Title level={4}>Authentication Required</Title>
                <Paragraph>Please sign in to upload CSV files.</Paragraph>
                <Button
                  type="primary"
                  onClick={onSignInClick}
                  style={{
                    background:
                      "linear-gradient(90deg, #1c75bc, #4aa1e0 51%, #1c75bc) var(--x, 100%) / 200%",
                    color: "#fff",
                  }}
                >
                  Sign In
                </Button>
              </div>
            )}
          </StepCard>
        );
      case 3:
        return (
          <StepCard title="Download CSV" extra={<UploadOutlined />}>
            {
              <>
                {next ? (
                  <div className="flex items-baseline justify-between">
                    <Paragraph>
                      {result === "pending" ? (
                        <>
                          Generating CSV file
                          <Spin size="small" style={{ margin: "10px" }} />
                        </>
                      ) : result === "failed" ? (
                        "Processing failed due to errors in the uploaded CSV file. Please download the updated CSV to review the errors, correct them, and try uploading again. If the issue persists, reach out to support for further assistance."
                      ) : result === "fail" ? (
                        "CSV file generation failed. Please try again later or reach out to support if the problem continues."
                      ) : (
                        "You can now download your CSV file by clicking the Download button."
                      )}
                    </Paragraph>
                    {result !== "fail" && (
                      <Button
                        type="primary"
                        onClick={onDownloadSCV}
                        style={{
                          background:
                            "linear-gradient(90deg, #1c75bc, #4aa1e0 51%, #1c75bc) var(--x, 100%) / 200%",
                          color: "#fff",
                        }}
                      >
                        Download file
                      </Button>
                    )}
                  </div>
                ) : (
                  "To generate and download the processed CSV file, please go back to Step 3, upload your CSV file, and then return to Step 4."
                )}
              </>
            }
          </StepCard>
        );

      default:
        return null;
    }
  };

  return renderStepContent();
};

export default StepContent;<|MERGE_RESOLUTION|>--- conflicted
+++ resolved
@@ -260,11 +260,7 @@
             });
           }
 
-<<<<<<< HEAD
-          setResult("fail");
-=======
           setResult("failed");
->>>>>>> 7a32b2f2
         }
       } catch (error) {
         if (error.response && error.response.status === 401) {
